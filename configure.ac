--- conflicted
+++ resolved
@@ -2,11 +2,7 @@
 # Process this file with autoconf to produce a configure script.
 
 AC_PREREQ(2.61)
-<<<<<<< HEAD
-AC_INIT([librelp], [1.3.0], [rgerhards@adiscon.com])
-=======
-AC_INIT([librelp], [1.4.0.master], [rgerhards@adiscon.com])
->>>>>>> 3d4771e3
+AC_INIT([librelp], [1.4.0], [rgerhards@adiscon.com])
 
 # change to the one below if Travis has a timeout
 #AM_INIT_AUTOMAKE([subdir-objects serial-tests])
